// Copyright 2025 The kmesh Authors
//
//
// Licensed under the Apache License, Version 2.0 (the "License");
// you may not use this file except in compliance with the License.
// You may obtain a copy of the License at
//
//   http://www.apache.org/licenses/LICENSE-2.0
//
// Unless required by applicable law or agreed to in writing, software
// distributed under the License is distributed on an "AS IS" BASIS,
// WITHOUT WARRANTIES OR CONDITIONS OF ANY KIND, either express or implied.
// See the License for the specific language governing permissions and
// limitations under the License.
//
//

use super::{
    network_filters::{
        access_log::{AccessLog, AccessLogConf},
        HttpConnectionManager, NetworkRbac, TcpProxy,
    },
    transport::CommonTlsContext,
    GenericError,
};
use crate::config::network_filters::tracing::{TracingConfig, TracingKey};
use crate::config::{listener, transport::BindDeviceOptions};
use compact_str::CompactString;
use ipnet::IpNet;
use orion_interner::StringInterner;
use serde::{Deserialize, Serialize, Serializer};
use std::hash::{DefaultHasher, Hash, Hasher};
use std::{
    collections::HashMap,
    net::{IpAddr, SocketAddr},
    str::FromStr,
};

// Removed unused import

#[derive(Debug, Clone, Serialize, Deserialize, PartialEq, Eq)]
pub struct Listener {
    pub name: CompactString,
    pub address: ListenerAddress,
    #[serde(with = "serde_filterchains")]
    pub filter_chains: HashMap<FilterChainMatch, FilterChain>,
    #[serde(default = "Default::default")]
    pub bind_device_options: BindDeviceOptions,
    #[serde(skip_serializing_if = "std::ops::Not::not", default)]
    pub with_tls_inspector: bool,
    #[serde(skip_serializing_if = "Option::is_none", default = "Default::default")]
    pub proxy_protocol_config: Option<super::listener_filters::DownstreamProxyProtocolConfig>,
    #[serde(skip_serializing_if = "std::ops::Not::not", default)]
    pub with_tlv_listener_filter: bool,
    #[serde(skip_serializing_if = "Option::is_none", default = "Default::default")]
    pub tlv_listener_filter_config: Option<super::listener_filters::TlvListenerFilterConfig>,
}

impl Listener {
    pub fn get_access_log_configurations(&self) -> Vec<AccessLogConf> {
        self.filter_chains
            .iter()
            .flat_map(|(_, filter_chain)| match &filter_chain.terminal_filter {
                MainFilter::Http(http_connection_manager) => {
                    http_connection_manager.access_log.iter().map(AccessLog::get_config).cloned().collect::<Vec<_>>()
                },
                MainFilter::Tcp(tcp_proxy) => {
                    tcp_proxy.access_log.iter().map(AccessLog::get_config).cloned().collect::<Vec<_>>()
                },
            })
            .collect::<Vec<_>>()
    }

    pub fn get_tracing_configurations(&self) -> HashMap<TracingKey, TracingConfig> {
        self.filter_chains
            .iter()
            .filter_map(|(filter_chain_match, filter_chain)| {
                let mut filter_chain_match_hash = DefaultHasher::new();
                filter_chain_match.hash(&mut filter_chain_match_hash);

                match &filter_chain.terminal_filter {
                    MainFilter::Http(http_connection_manager) => {
                        http_connection_manager.tracing.as_ref().map(|tracing| {
                            (TracingKey(self.name.to_static_str(), filter_chain_match_hash.finish()), tracing.clone())
                        })
                    },
                    MainFilter::Tcp(_) => None,
                }
            })
            .collect::<HashMap<_, _>>()
    }
}

#[derive(Debug, Clone, Serialize, Deserialize, PartialEq, Eq)]
#[serde(untagged)]
pub enum ListenerAddress {
    Socket(SocketAddr),
    Internal(InternalListener),
}

#[derive(Debug, Clone, Serialize, Deserialize, PartialEq, Eq)]
pub struct InternalListener {
    pub buffer_size_kb: Option<u32>,
}

mod serde_filterchains {
    use serde::Deserializer;

    use crate::config::is_default;

    use super::*;
    pub fn serialize<S: Serializer>(
        value: &HashMap<FilterChainMatch, FilterChain>,
        serializer: S,
    ) -> Result<S::Ok, S::Error> {
        #[allow(clippy::trivially_copy_pass_by_ref)]
        fn is_default_ref(fcm: &&FilterChainMatch) -> bool {
            is_default(*fcm)
        }
        #[derive(Serialize)]
        struct SerializeAs<'a> {
            #[serde(rename = "filterchain_match", skip_serializing_if = "is_default_ref")]
            key: &'a FilterChainMatch,
            #[serde(flatten)]
            value: &'a FilterChain,
        }
        serializer.collect_seq(value.iter().map(|(key, value)| SerializeAs { key, value }))
    }

    pub fn deserialize<'de, D: Deserializer<'de>>(
        deserializer: D,
    ) -> Result<HashMap<FilterChainMatch, FilterChain>, D::Error> {
        #[derive(Deserialize)]
        struct DeserializeAs {
            #[serde(rename = "filterchain_match", default)]
            key: FilterChainMatch,
            #[serde(flatten)]
            value: FilterChain,
        }
        let kvp = Vec::<DeserializeAs>::deserialize(deserializer)?;
        let vec_len = kvp.len();
        let hashmap = kvp.into_iter().map(|DeserializeAs { key, value }| (key, value)).collect::<HashMap<_, _>>();
        match hashmap.len() {
            0 => Err(serde::de::Error::custom("Listener needs atleast one filter_chain")),
            x if x == vec_len => Ok(hashmap),
            _ => Err(serde::de::Error::custom("all match statements in a filterchain have to be unique")),
        }
    }
}
#[derive(Debug, Clone, Deserialize, Serialize, PartialEq, Eq)]
pub struct FilterChain {
    pub filter_chain_match_hash: u64,
    pub name: CompactString,
    #[serde(skip_serializing_if = "Option::is_none", default = "Default::default")]
    pub tls_config: Option<listener::TlsConfig>,
    #[serde(skip_serializing_if = "Vec::is_empty", default = "Default::default")]
    pub rbac: Vec<NetworkRbac>,
    pub terminal_filter: MainFilter,
}

//todo(hayley): neater serialize/deserialize
#[derive(Debug, Clone, PartialEq, Eq, Hash, Deserialize, Serialize)]
pub struct ServerNameMatch {
    //eg example.com
    name: CompactString,
    // should we also match on anything.example.com? (but not anythingexample.com)
    match_subdomains: bool,
}

impl FromStr for ServerNameMatch {
    type Err = GenericError;
    fn from_str(s: &str) -> Result<Self, Self::Err> {
        // we don't check if the label is a valid hostname here, we only check for wildcards
        let (match_subdomains, s) = if s.starts_with("*.") { (true, &s[1..]) } else { (false, s) };
        if s.contains('*') {
            return Err(GenericError::from_msg(
                "internal wildcards are not supported (Hostnames may only start with '*.')",
            ));
        }
        // we convert the hostname to lowercase since hostnames should be matched case-insensitively
        Ok(Self { name: s.to_lowercase().into(), match_subdomains })
    }
}

#[derive(Debug, Clone, PartialEq, Eq, Hash, Deserialize, Serialize, Default)]
pub struct FilterChainMatch {
    #[serde(skip_serializing_if = "Option::is_none", default = "Default::default")]
    pub destination_port: Option<u16>,
    #[serde(skip_serializing_if = "Vec::is_empty", default = "Default::default")]
    pub destination_prefix_ranges: Vec<IpNet>,
    #[serde(skip_serializing_if = "Vec::is_empty", default = "Default::default")]
    pub server_names: Vec<ServerNameMatch>,
    #[serde(skip_serializing_if = "Vec::is_empty", default = "Default::default")]
    pub source_prefix_ranges: Vec<IpNet>,
    #[serde(skip_serializing_if = "Vec::is_empty", default = "Default::default")]
    pub source_ports: Vec<u16>,

    pub transport_protocol: String,
    pub application_protocols: Vec<String>,
}

#[derive(Debug, Clone, PartialEq, Eq, Copy)]
pub enum DetectedTransportProtocol {
    RawBuffer,
    Ssl,
}

impl TryFrom<&str> for DetectedTransportProtocol {
    type Error = GenericError;

    fn try_from(value: &str) -> Result<Self, Self::Error> {
        match value {
            "raw_buffer" => Ok(Self::RawBuffer),
            "ssl" => Ok(Self::Ssl),
            _ => Err(GenericError::Message("Invalid value for DetectedTransportProtocol".into())),
        }
    }
}

#[derive(Debug, PartialEq, Eq, Clone, Copy)]
pub enum MatchResult {
    FailedMatch,
    NoRule,
    Matched(u32), //todo, invert
}

impl PartialOrd for MatchResult {
    fn partial_cmp(&self, other: &Self) -> Option<std::cmp::Ordering> {
        Some(self.cmp(other))
    }
}

impl Ord for MatchResult {
    fn cmp(&self, other: &Self) -> std::cmp::Ordering {
        match (self, other) {
            (Self::Matched(x), Self::Matched(y)) => x.cmp(y).reverse(), //inverted, lower-score means more specific match
            (Self::FailedMatch, Self::FailedMatch) | (Self::NoRule, Self::NoRule) => std::cmp::Ordering::Equal,
            // anything matched is better than not matched, NoRule is better than failing
            (Self::Matched(_), _) | (Self::NoRule, Self::FailedMatch) => std::cmp::Ordering::Greater,
            (_, Self::Matched(_)) | (Self::FailedMatch, Self::NoRule) => std::cmp::Ordering::Less,
        }
    }
}

impl FilterChainMatch {
    pub fn matches_destination_port(&self, port: u16) -> MatchResult {
        match self.destination_port {
            Some(destination) if port == destination => MatchResult::Matched(0),
            Some(_) => MatchResult::FailedMatch,
            None => MatchResult::NoRule,
        }
    }

    ///For criteria that allow ranges or wildcards, the most specific value in any of the configured filter chains that matches the incoming connection is going to be used (e.g. for SNI www.example.com the most specific match would be www.example.com, then *.example.com, then *.com, then any filter chain without `server_names` requirements).
    pub fn matches_destination_ip(&self, ip: IpAddr) -> MatchResult {
        self.destination_prefix_ranges
            .iter()
            .map(|range| {
                if range.contains(&ip) {
                    let bits_matched = match ip {
                        IpAddr::V4(_) => 32,
                        IpAddr::V6(_) => 128,
                    } - u32::from(range.prefix_len());
                    MatchResult::Matched(bits_matched)
                } else {
                    MatchResult::FailedMatch
                }
            })
            .max()
            .unwrap_or(MatchResult::NoRule)
    }

    pub fn matches_server_name(&self, server_name: &str) -> MatchResult {
        self.server_names
            .iter()
            .map(|name_match| {
                if name_match.match_subdomains {
                    //something.example.com matching *.example.com
                    // trim the '*' in the matcher
                    if server_name.ends_with(name_match.name.as_str()) {
                        // the score is the amount of labels in server_name that matched on the '*' (lower is more specific)
                        MatchResult::Matched(
                            // -1 so we include and extra dot and ".bad.domain" matching "*.bad.domain" won't score equal to an exact match
                            server_name[0..server_name.len() - (name_match.name.len() - 1)]
                                .chars()
                                .filter(|c| *c == '.')
                                .count()
                                .try_into()
                                .unwrap_or(u32::MAX),
                        )
                    } else {
                        MatchResult::FailedMatch
                    }
                } else if server_name == name_match.name {
                    MatchResult::Matched(0)
                } else {
                    MatchResult::FailedMatch
                }
            })
            .max()
            .unwrap_or(MatchResult::NoRule)
    }

    pub fn matches_detected_transport_protocol(
        &self,
        detected_transport_protocol: DetectedTransportProtocol,
    ) -> MatchResult {
        if self.transport_protocol.is_empty() {
            MatchResult::NoRule
        } else if let Ok(transport_protocol) = DetectedTransportProtocol::try_from(self.transport_protocol.as_str()) {
            if transport_protocol == detected_transport_protocol {
                MatchResult::Matched(0)
            } else {
                MatchResult::FailedMatch
            }
        } else {
            MatchResult::FailedMatch
        }
    }

    pub fn matches_source_port(&self, source_port: u16) -> MatchResult {
        if self.source_ports.is_empty() {
            MatchResult::NoRule
        } else if self.source_ports.contains(&source_port) {
            MatchResult::Matched(0)
        } else {
            MatchResult::FailedMatch
        }
    }

    ///For criteria that allow ranges or wildcards, the most specific value in any of the configured filter chains that matches the incoming connection is going to be used (e.g. for SNI www.example.com the most specific match would be www.example.com, then *.example.com, then *.com, then any filter chain without `server_names` requirements).
    pub fn matches_source_ip(&self, ip: IpAddr) -> MatchResult {
        self.source_prefix_ranges
            .iter()
            .map(|range| {
                if range.contains(&ip) {
                    let bits_matched = match ip {
                        IpAddr::V4(_) => 32,
                        IpAddr::V6(_) => 128,
                    } - u32::from(range.prefix_len());
                    MatchResult::Matched(bits_matched)
                } else {
                    MatchResult::FailedMatch
                }
            })
            .max()
            .unwrap_or(MatchResult::NoRule)
    }
}

#[derive(Debug, Clone, Deserialize, Serialize, PartialEq, Eq)]
#[serde(tag = "type")]
#[serde(rename_all = "UPPERCASE")]
pub enum MainFilter {
    Http(HttpConnectionManager),
    Tcp(TcpProxy),
}

#[derive(Debug, Clone, Serialize, Deserialize, PartialEq, Eq)]
pub struct TlsConfig {
    #[serde(skip_serializing_if = "std::ops::Not::not", default)]
    pub require_client_certificate: bool,
    #[serde(flatten)]
    pub common_tls_context: CommonTlsContext,
}

#[cfg(feature = "envoy-conversions")]
mod envoy_conversions {
    #![allow(deprecated)]
    use std::collections::HashMap;
    use std::hash::{DefaultHasher, Hash, Hasher};
    use std::str::FromStr;

    use super::{FilterChain, FilterChainMatch, Listener, MainFilter, ServerNameMatch, TlsConfig};
    use crate::config::transport::BindDeviceOptions;
    use crate::config::{
        common::*,
        core::{Address, CidrRange},
        listener_filters::{ListenerFilter, ListenerFilterConfig},
        transport::SupportedEnvoyTransportSocket,
        util::{envoy_u32_to_u16, u32_to_u16},
    };
    use compact_str::CompactString;
    use orion_data_plane_api::envoy_data_plane_api::{
        envoy::{
            config::{
                core::v3::TransportSocket as EnvoyTransportSocket,
                listener::v3::{
                    filter::ConfigType as EnvoyConfigType, Filter as EnvoyFilter, FilterChain as EnvoyFilterChain,
                    FilterChainMatch as EnvoyFilterChainMatch, Listener as EnvoyListener,
                },
            },
            extensions::{
                filters::network::{
                    http_connection_manager::v3::HttpConnectionManager as EnvoyHttpConnectionManager,
                    rbac::v3::Rbac as EnvoyNetworkRbac, tcp_proxy::v3::TcpProxy as EnvoyTcpProxy,
                },
                transport_sockets::tls::v3::DownstreamTlsContext as EnvoyDownstreamTlsContext,
            },
        },
        google::protobuf::Any,
        prost::Message,
    };
    use tracing::warn;

    impl TryFrom<EnvoyListener> for Listener {
        type Error = GenericError;
        fn try_from(envoy: EnvoyListener) -> Result<Self, Self::Error> {
            let EnvoyListener {
                name,
                address,
                additional_addresses,
                stat_prefix,
                filter_chains,
                filter_chain_matcher,
                use_original_dst: _,
                default_filter_chain: _,
                per_connection_buffer_limit_bytes,
                metadata,
                deprecated_v1,
                drain_type,
                listener_filters,
                listener_filters_timeout: _,
                continue_on_listener_filters_timeout: _,
                transparent,
                freebind,
                socket_options,
                tcp_fast_open_queue_length,
                traffic_direction: _,
                udp_listener_config,
                api_listener,
                connection_balance_config,
                reuse_port,
                enable_reuse_port,
                access_log: _,
                tcp_backlog_size,
                max_connections_to_accept_per_socket_event: _,
                bind_to_port,
                enable_mptcp,
                ignore_global_conn_limit: _,
                listener_specifier,
                bypass_overload_manager: _,
                fcds_config,
            } = envoy;
            unsupported_field!(
                // name,
                // address,
                additional_addresses,
                stat_prefix,
                // filter_chains,
                filter_chain_matcher,
                //use_original_dst,
                //default_filter_chain,
                per_connection_buffer_limit_bytes,
                metadata,
                deprecated_v1,
                drain_type,
                // listener_filters,
                //  listener_filters_timeout,
                //continue_on_listener_filters_timeout,
                transparent,
                freebind,
                // socket_options,
                tcp_fast_open_queue_length,
                //traffic_direction,
                udp_listener_config,
                api_listener,
                connection_balance_config,
                reuse_port,
                enable_reuse_port,
                //access_log,
                tcp_backlog_size,
                //max_connections_to_accept_per_socket_event,
                enable_mptcp,
                //                ignore_global_conn_limit,
                listener_specifier,
                //bypass_overload_manager,
                fcds_config
            )?;
            let name: CompactString = required!(name)?.into();
            (|| -> Result<_, GenericError> {
                let name = name.clone();
<<<<<<< HEAD
                let address = Address::into_addr(convert_opt!(address)?)?;
                let envoy_filter_chains = filter_chains.clone();
=======
                let address_result = convert_opt!(address)?;
                let address = match address_result {
                    Address::Socket(socket_addr) => crate::config::listener::ListenerAddress::Socket(socket_addr),
                    Address::Internal(_internal_addr) => {
                        crate::config::listener::ListenerAddress::Internal(crate::config::listener::InternalListener {
                            buffer_size_kb: None, // Default buffer size, can be configured via bootstrap extension
                        })
                    },
                    Address::Pipe(_, _) => {
                        return Err(GenericError::unsupported_variant("Pipe addresses are not supported for listeners"))
                    },
                };
>>>>>>> 1399147d
                let filter_chains: Vec<FilterChainWrapper> = convert_non_empty_vec!(filter_chains)?;
                let n_filter_chains = filter_chains.len();
                let filter_chains: HashMap<_, _> = filter_chains.into_iter().map(|x| x.0).collect();

                // This is a hard requirement from Envoy as otherwise it can't pick which filterchain to use.
                if filter_chains.len() != n_filter_chains {
                    warn!("Duplicate filter chains {:?}", envoy_filter_chains);
                    return Err(GenericError::from_msg("filter chain contains duplicate filter_chain_match entries")
                        .with_node("filter_chains"));
                }
                let listener_filters: Vec<ListenerFilter> = convert_vec!(listener_filters)?;
                let mut with_tls_inspector = false;
                let mut proxy_protocol_config = None;
                let mut with_tlv_listener_filter = false;
                let mut tlv_listener_filter_config = None;

                for filter in listener_filters {
                    match filter.config {
                        ListenerFilterConfig::TlsInspector => {
                            if with_tls_inspector {
                                return Err(GenericError::from_msg("duplicate TLS inspector listener filter"))
                                    .with_node("listener_filters");
                            }
                            with_tls_inspector = true;
                        },
                        ListenerFilterConfig::ProxyProtocol(config) => {
                            if proxy_protocol_config.is_some() {
                                return Err(GenericError::from_msg("duplicate proxy protocol listener filter"))
                                    .with_node("listener_filters");
                            }
                            proxy_protocol_config = Some(config);
                        },
<<<<<<< HEAD
                        ListenerFilterConfig::Ignored => (),
=======
                        ListenerFilterConfig::TlvListenerFilter(config) => {
                            if with_tlv_listener_filter {
                                return Err(GenericError::from_msg("duplicate TLV listener filter"))
                                    .with_node("listener_filters");
                            }
                            with_tlv_listener_filter = true;
                            tlv_listener_filter_config = Some(config);
                        },
>>>>>>> 1399147d
                    }
                }
                let bind_device = convert_vec!(socket_options)?;
                if bind_device.len() > 1 {
                    return Err(GenericError::from_msg("at most one bind device is supported"))
                        .with_node("socket_options");
                }
                let bind_device = bind_device.into_iter().next();
<<<<<<< HEAD

=======
>>>>>>> 1399147d
                Ok(Self {
                    name,
                    address,
                    filter_chains,
<<<<<<< HEAD
                    bind_device_options: BindDeviceOptions {
                        bind_device,
                        bind_to_port: bind_to_port.map(|v| v.value),
                        ..Default::default()
                    },
                    with_tls_inspector,
                    proxy_protocol_config,
=======
                    bind_device,
                    with_tls_inspector,
                    proxy_protocol_config,
                    with_tlv_listener_filter,
                    tlv_listener_filter_config,
>>>>>>> 1399147d
                })
            }())
            .with_name(name)
        }
    }

    struct FilterChainWrapper((FilterChainMatch, FilterChain));

    impl TryFrom<EnvoyFilterChain> for FilterChainWrapper {
        type Error = GenericError;
        fn try_from(envoy: EnvoyFilterChain) -> Result<Self, Self::Error> {
            let EnvoyFilterChain {
                filter_chain_match,
                filters,
                use_proxy_proto,
                metadata,
                transport_socket,
                transport_socket_connect_timeout: _,
                name,
            } = envoy;
            unsupported_field!(
                // filter_chain_match,
                // filters,
                use_proxy_proto,
                metadata // transport_socket,
                         //transport_socket_connect_timeout // name,
            )?;
<<<<<<< HEAD
            let name = if name.is_empty() { "filter_chain".to_owned() } else { name };
            let name: CompactString = required!(name)?.into();
=======
            let name: CompactString = if name.is_empty() { "".into() } else { name.into() };
>>>>>>> 1399147d
            (|| -> Result<_, GenericError> {
                let name = name.clone();
                let filter_chain_match = filter_chain_match
                    .map(FilterChainMatch::try_from)
                    .transpose()
                    .with_node("filter_chain_match")?
                    .unwrap_or_default();
                let filters = required!(filters)?;
                let mut rbac = Vec::new();
                let mut main_filter = None;
                for (idx, filter) in filters.into_iter().enumerate() {
                    let filter_name = filter.name.clone().is_used().then_some(filter.name.clone());
                    match Filter::try_from(filter) {
                        Ok(f) => match f.filter {
                            SupportedEnvoyFilter::NetworkRbac(rbac_filter) => {
                                if main_filter.is_some() {
                                    Err(GenericError::from_msg(
                            "rbac filter found after a http connection manager or tcp proxy in the same filterchain",
                        ))
                                } else {
                                    match rbac_filter.try_into() {
                                        Ok(rbac_filter) => {
                                            rbac.push(rbac_filter);
                                            Ok(())
                                        },
                                        Result::<_, GenericError>::Err(e) => Err(e),
                                    }
                                }
                            },

                            SupportedEnvoyFilter::HttpConnectionManager(http) => {
                                if main_filter.is_some() {
                                    Err(GenericError::from_msg(
                                        "multiple http connection managers or tcp proxies defined in filterchain",
                                    ))
                                } else {
                                    match http.try_into() {
                                        Err(e) => Err(e),
                                        Ok(http) => {
                                            main_filter = Some(MainFilter::Http(http));
                                            Ok(())
                                        },
                                    }
                                }
                            },
                            SupportedEnvoyFilter::TcpProxy(tcp) => {
                                if main_filter.is_some() {
                                    Err(GenericError::from_msg(
                                        "multiple http connection managers or tcp proxies defined in filterchain",
                                    ))
                                } else {
                                    match tcp.try_into() {
                                        Err(e) => Err(e),
                                        Ok(tcp) => {
                                            main_filter = Some(MainFilter::Tcp(tcp));
                                            Ok(())
                                        },
                                    }
                                }
                            },
                            SupportedEnvoyFilter::Ignored => Ok(()),
                        },
                        Err(e) => Err(e),
                    }
                    .map_err(|err| if let Some(name) = filter_name { err.with_name(name) } else { err })
                    .with_index(idx)
                    .with_node("filters")?;
                }

                let Some(terminal_filter) = main_filter else {
                    return Err(GenericError::from_msg("no tcp proxy or http connection manager specified for chain")
                        .with_node("filters"));
                };
                let tls_config = transport_socket
                    .map(try_tls_config_from_envoy)
                    .transpose()
                    .with_node("transport_socket")?
                    .flatten();

                let mut s = DefaultHasher::new();
                filter_chain_match.hash(&mut s);
                Ok(FilterChainWrapper((
                    filter_chain_match,
                    FilterChain { filter_chain_match_hash: s.finish(), name, rbac, terminal_filter, tls_config },
                )))
            }())
            .with_name(name)
        }
    }

    impl TryFrom<EnvoyFilterChainMatch> for FilterChainMatch {
        type Error = GenericError;
        fn try_from(envoy: EnvoyFilterChainMatch) -> Result<Self, Self::Error> {
            let EnvoyFilterChainMatch {
                destination_port,
                prefix_ranges,
                address_suffix,
                suffix_len,
                direct_source_prefix_ranges,
                source_type,
                source_prefix_ranges,
                source_ports,
                server_names,
                transport_protocol,
                application_protocols,
            } = envoy;
            unsupported_field!(
                // destination_port,
                // prefix_ranges,
                address_suffix,
                suffix_len,
                direct_source_prefix_ranges,
                source_type // source_prefix_ranges,
                            // source_ports,
                            // server_names,
                            //transport_protocol,
                            //application_protocols
            )?;
            let server_names = server_names
                .into_iter()
                .map(|s| ServerNameMatch::from_str(&s))
                .collect::<Result<Vec<_>, _>>()
                .with_node("server_names")?;
            if server_names.iter().any(|sn| sn.name == "*") {
                return Err(
                    GenericError::from_msg("full wildcard entries ('*') are not supported").with_node("server_names")
                );
            }
            let destination_port = destination_port.map(envoy_u32_to_u16).transpose().with_node("destination_port")?;
            let source_ports =
                source_ports.into_iter().map(u32_to_u16).collect::<Result<_, _>>().with_node("source_ports")?;
            let destination_prefix_ranges = prefix_ranges
                .into_iter()
                .map(|envoy| CidrRange::try_from(envoy).map(CidrRange::into_ipnet))
                .collect::<Result<_, _>>()
                .with_node("prefix_ranges")?;
            let source_prefix_ranges = source_prefix_ranges
                .into_iter()
                .map(|envoy| CidrRange::try_from(envoy).map(CidrRange::into_ipnet))
                .collect::<Result<_, _>>()
                .with_node("source_prefix_ranges")?;
            Ok(Self {
                server_names,
                destination_port,
                source_ports,
                destination_prefix_ranges,
                source_prefix_ranges,
                transport_protocol,
                application_protocols,
            })
        }
    }

    #[derive(Debug, Clone)]
    struct Filter {
        #[allow(unused)]
        pub name: Option<CompactString>,
        pub filter: SupportedEnvoyFilter,
    }

    impl TryFrom<EnvoyFilter> for Filter {
        type Error = GenericError;
        fn try_from(envoy: EnvoyFilter) -> Result<Self, Self::Error> {
            let EnvoyFilter { name, config_type } = envoy;
            let name = name.is_used().then_some(CompactString::from(name));

            let result = (|| -> Result<_, GenericError> {
                let filter: SupportedEnvoyFilter = match required!(config_type)? {
                    EnvoyConfigType::ConfigDiscovery(_) => Err(GenericError::unsupported_variant("ConfigDiscovery")),
                    EnvoyConfigType::TypedConfig(typed_config) => SupportedEnvoyFilter::try_from(typed_config),
                }
                .with_node("config_type")?;
                Ok(Self { name: name.clone(), filter })
            })();

            if let Some(name) = name {
                return result.with_name(name);
            }
            result
        }
    }

    #[allow(clippy::large_enum_variant)]
    #[derive(Debug, Clone)]
    enum SupportedEnvoyFilter {
        HttpConnectionManager(EnvoyHttpConnectionManager),
        NetworkRbac(EnvoyNetworkRbac),
        TcpProxy(EnvoyTcpProxy),
        Ignored,
    }

    impl TryFrom<Any> for SupportedEnvoyFilter {
        type Error = GenericError;
        fn try_from(typed_config: Any) -> Result<Self, Self::Error> {
            match typed_config.type_url.as_str() {
            "type.googleapis.com/envoy.extensions.filters.network.http_connection_manager.v3.HttpConnectionManager" => {
                EnvoyHttpConnectionManager::decode(typed_config.value.as_slice()).map(Self::HttpConnectionManager)
            },
            "type.googleapis.com/envoy.extensions.filters.network.rbac.v3.RBAC" => {
                EnvoyNetworkRbac::decode(typed_config.value.as_slice()).map(Self::NetworkRbac)
            },
            "type.googleapis.com/envoy.extensions.filters.network.tcp_proxy.v3.TcpProxy" => {
                EnvoyTcpProxy::decode(typed_config.value.as_slice()).map(Self::TcpProxy)
            },
            "type.googleapis.com/stats.PluginConfig" | "type.googleapis.com/udpa.type.v1.TypedStruct"=> {
                Ok(Self::Ignored)
            }
            _ => {
                return Err(GenericError::unsupported_variant(format!(
                        "Supported Envoy Filter unsupported variant {}",
                        typed_config.type_url
                    )))
            },
        }
        .map_err(|e| {
            GenericError::from_msg_with_cause(format!("failed to parse protobuf for \"{}\"", typed_config.type_url), e)
        })
        }
    }

    fn try_tls_config_from_envoy(transport_socket: EnvoyTransportSocket) -> Result<Option<TlsConfig>, GenericError> {
        let EnvoyTransportSocket { name, config_type } = transport_socket;
        let name = required!(name)?;
        let maybe_tls_config = match required!(config_type)? {
            orion_data_plane_api::envoy_data_plane_api::envoy::config::core::v3::transport_socket::ConfigType::TypedConfig(any) => {
                let transport_socket = SupportedEnvoyTransportSocket::try_from(any)?;
                match transport_socket {
                    SupportedEnvoyTransportSocket::DownstreamTlsContext(x) => Some(x.try_into()).transpose(),
                    SupportedEnvoyTransportSocket::RawBuffer(_) => Ok(None),
                    SupportedEnvoyTransportSocket::UpstreamTlsContext(_)
                    | SupportedEnvoyTransportSocket::ProxyProtocolUpstreamTransport(_) => {
                        Err(GenericError::unsupported_variant(
                            "Only DownstreamTlsContext or RawBuffer transport sockets are supported on listeners",
                        ))
                    },
                }
            },
        };
        maybe_tls_config.with_node("config_type").with_name(name)
    }

    impl TryFrom<EnvoyDownstreamTlsContext> for TlsConfig {
        type Error = GenericError;
        fn try_from(value: EnvoyDownstreamTlsContext) -> Result<Self, Self::Error> {
            let EnvoyDownstreamTlsContext {
                common_tls_context,
                require_client_certificate,
                require_sni,
                disable_stateful_session_resumption,
                session_timeout,
                ocsp_staple_policy,
                full_scan_certs_on_sni_mismatch,
                session_ticket_keys_type,
                prefer_client_ciphers,
            } = value;
            unsupported_field!(
                // common_tls_context,
                // require_client_certificate,
                require_sni,
                disable_stateful_session_resumption,
                session_timeout,
                ocsp_staple_policy,
                full_scan_certs_on_sni_mismatch,
                session_ticket_keys_type,
                prefer_client_ciphers
            )?;
            let require_client_certificate = require_client_certificate.is_some_and(|v| v.value);
            let common_tls_context = convert_opt!(common_tls_context)?;
            Ok(Self { require_client_certificate, common_tls_context })
        }
    }
}<|MERGE_RESOLUTION|>--- conflicted
+++ resolved
@@ -411,7 +411,7 @@
                 address,
                 additional_addresses,
                 stat_prefix,
-                filter_chains,
+                filter_chains: envoy_filter_chains,
                 filter_chain_matcher,
                 use_original_dst: _,
                 default_filter_chain: _,
@@ -480,10 +480,7 @@
             let name: CompactString = required!(name)?.into();
             (|| -> Result<_, GenericError> {
                 let name = name.clone();
-<<<<<<< HEAD
-                let address = Address::into_addr(convert_opt!(address)?)?;
-                let envoy_filter_chains = filter_chains.clone();
-=======
+
                 let address_result = convert_opt!(address)?;
                 let address = match address_result {
                     Address::Socket(socket_addr) => crate::config::listener::ListenerAddress::Socket(socket_addr),
@@ -496,7 +493,7 @@
                         return Err(GenericError::unsupported_variant("Pipe addresses are not supported for listeners"))
                     },
                 };
->>>>>>> 1399147d
+                let filter_chains = envoy_filter_chains.clone();
                 let filter_chains: Vec<FilterChainWrapper> = convert_non_empty_vec!(filter_chains)?;
                 let n_filter_chains = filter_chains.len();
                 let filter_chains: HashMap<_, _> = filter_chains.into_iter().map(|x| x.0).collect();
@@ -529,9 +526,9 @@
                             }
                             proxy_protocol_config = Some(config);
                         },
-<<<<<<< HEAD
+
                         ListenerFilterConfig::Ignored => (),
-=======
+
                         ListenerFilterConfig::TlvListenerFilter(config) => {
                             if with_tlv_listener_filter {
                                 return Err(GenericError::from_msg("duplicate TLV listener filter"))
@@ -540,7 +537,6 @@
                             with_tlv_listener_filter = true;
                             tlv_listener_filter_config = Some(config);
                         },
->>>>>>> 1399147d
                     }
                 }
                 let bind_device = convert_vec!(socket_options)?;
@@ -549,15 +545,12 @@
                         .with_node("socket_options");
                 }
                 let bind_device = bind_device.into_iter().next();
-<<<<<<< HEAD
-
-=======
->>>>>>> 1399147d
+
                 Ok(Self {
                     name,
                     address,
                     filter_chains,
-<<<<<<< HEAD
+
                     bind_device_options: BindDeviceOptions {
                         bind_device,
                         bind_to_port: bind_to_port.map(|v| v.value),
@@ -565,13 +558,8 @@
                     },
                     with_tls_inspector,
                     proxy_protocol_config,
-=======
-                    bind_device,
-                    with_tls_inspector,
-                    proxy_protocol_config,
                     with_tlv_listener_filter,
                     tlv_listener_filter_config,
->>>>>>> 1399147d
                 })
             }())
             .with_name(name)
@@ -599,12 +587,9 @@
                 metadata // transport_socket,
                          //transport_socket_connect_timeout // name,
             )?;
-<<<<<<< HEAD
-            let name = if name.is_empty() { "filter_chain".to_owned() } else { name };
-            let name: CompactString = required!(name)?.into();
-=======
-            let name: CompactString = if name.is_empty() { "".into() } else { name.into() };
->>>>>>> 1399147d
+
+            let name: CompactString = if name.is_empty() { "filter_chain".into() } else { name.into() };
+
             (|| -> Result<_, GenericError> {
                 let name = name.clone();
                 let filter_chain_match = filter_chain_match
